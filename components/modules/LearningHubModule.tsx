<<<<<<< HEAD
import React, { useState, useRef, useEffect, useCallback } from 'react';
import { motion, AnimatePresence } from 'framer-motion';
import { geminiService } from '../../services/geminiService';
import { sessionManager } from '../../services/sessionManager';
import { ChatMessage } from '../../types';
import { PaperAirplaneIcon, StopIcon, BookOpenIcon } from '../../constants';
import { useTheme } from '../../hooks/useTheme';
import ReactMarkdown from 'react-markdown';
import remarkMath from 'remark-math';
import rehypeKatex from 'rehype-katex';
import remarkGfm from 'remark-gfm';
import { Prism as SyntaxHighlighter } from 'react-syntax-highlighter';
import { vscDarkPlus, prism } from 'react-syntax-highlighter/dist/esm/styles/prism';
import type { Components } from 'react-markdown';

const LEARNING_PROMPT = `You are a world-renowned expert educator and researcher in Data Science, AI, Machine Learning, Statistics, and Probability - think of yourself as a professor at MIT or Stanford with decades of teaching and research experience. Your mission is to provide extremely detailed, comprehensive educational explanations.

When explaining ANY topic, you must:

📚 **DEPTH & COMPREHENSIVENESS:**
- Start with fundamental concepts and build up systematically
- Explain the "why" behind every concept, not just the "what" or "how"
- Cover theoretical foundations, practical applications, and real-world implications
- Include historical context and evolution of the concept when relevant
- Address common misconceptions and clarify subtle distinctions

🧠 **PEDAGOGICAL APPROACH:**
- Use multiple explanations (intuitive, mathematical, visual metaphors)
- Provide concrete examples with step-by-step walkthrough
- Include analogies from everyday life to make complex concepts relatable
- Build from simple cases to complex scenarios progressively
- Ask rhetorical questions to guide thinking process

🔬 **MATHEMATICAL RIGOR:**
- Always provide mathematical formulations with clear explanations
- Show derivations for key formulas when educational value is high
- Use proper LaTeX formatting: $inline math$ and $$display math$$
- Proper notation: \\mu, \\sigma, \\bar{x}, H_0, H_1, \\frac{a}{b}, \\sqrt{x}, etc.
- Connect mathematical concepts to intuitive understanding

💡 **PRACTICAL CONNECTIONS:**
- Explain when and why to use different approaches
- Discuss advantages, disadvantages, and trade-offs
- Provide implementation insights and gotchas
- Connect theory to practical data science workflows
- Mention relevant tools, libraries, and industry practices

🎯 **STRUCTURE & CLARITY:**
- Use clear headings and organized sections
- Include bullet points and numbered lists for clarity
- Provide summary sections for complex topics
- Use code examples with detailed explanations
- Format everything in beautiful, readable markdown

Remember: This is LEARNING HUB - go deep, be thorough, leave no stone unturned. Your goal is to create comprehensive educational content that could serve as a masterclass on the topic.`;

const FormattedMessageContent: React.FC<{ content: string }> = React.memo(({ content }) => {
    const { theme } = useTheme();
    const syntaxTheme = theme === 'dark' ? vscDarkPlus : prism;

    // Ensure content is properly normalized to prevent rendering issues
    const normalizedContent = content.trim().normalize('NFC');

    const components: Components = {
         code({ node, inline, className, children, ...props }: any) {
            const match = /language-(\w+)/.exec(className || '');
            return !inline && match ? (
                <SyntaxHighlighter
                    style={syntaxTheme as any}
                    language={match[1]}
                    PreTag="div"
                >
                    {String(children).replace(/\n$/, '')}
                </SyntaxHighlighter>
            ) : (
                <code className={className} {...props}>
                    {children}
                </code>
            );
        },
    };

    return (
        <div className="prose prose-sm dark:prose-invert max-w-none
                                prose-p:my-2 
                                prose-headings:my-3 prose-headings:font-semibold
                                prose-code:bg-gray-300/70 dark:prose-code:bg-gray-900/70 prose-code:px-1.5 prose-code:py-0.5 prose-code:rounded-md
                                prose-table:w-full prose-table:text-sm prose-thead:border-b dark:prose-thead:border-gray-600 prose-th:p-2 prose-th:font-semibold 
                                prose-td:p-2 prose-tr:border-b dark:prose-tr:border-gray-700/50
                                prose-a:text-accent-blue hover:prose-a:underline"
                                style={{ wordBreak: 'break-word', overflowWrap: 'break-word', minHeight: '1.5rem' }}>
            <ReactMarkdown
                remarkPlugins={[
                    [remarkMath, { singleDollarTextMath: true }],
                    remarkGfm
                ]}
                rehypePlugins={[
                    [rehypeKatex, { 
                        strict: false,
                        trust: true,
                        output: 'html'
                    }]
                ]}
                components={components}
            >
                {normalizedContent}
            </ReactMarkdown>
        </div>
    );
});


const LearningHubModule: React.FC = () => {
    const [messages, setMessages] = useState<ChatMessage[]>([
        {
            id: 'initial-message',
            role: 'model',
            text: "Welcome to the Learning Hub! What data science concept would you like to explore today? Ask me about anything from p-values to transformers.",
        }
    ]);
    const [input, setInput] = useState('');
    const [isLoading, setIsLoading] = useState(false);
    const messagesEndRef = useRef<HTMLDivElement>(null);
    const inputRef = useRef<HTMLTextAreaElement>(null);
    const streamingMessageRef = useRef<string>('');
    const abortControllerRef = useRef<AbortController | null>(null);

    const scrollToBottom = useCallback(() => {
        requestAnimationFrame(() => {
            messagesEndRef.current?.scrollIntoView({ behavior: 'smooth' });
        });
    }, []);

    useEffect(() => {
        scrollToBottom();
    }, [messages, scrollToBottom]);

    const handleStop = useCallback(() => {
        if (abortControllerRef.current) {
            abortControllerRef.current.abort();
        }
        setIsLoading(false);
        inputRef.current?.focus();
    }, []);

    const handleInputChange = useCallback((e: React.ChangeEvent<HTMLTextAreaElement>) => {
        const textarea = e.target;
        setInput(textarea.value);
        
        // Auto-resize textarea
        textarea.style.height = 'auto';
        const scrollHeight = textarea.scrollHeight;
        const maxHeight = 192;
        textarea.style.height = Math.min(scrollHeight, maxHeight) + 'px';
    }, []);

    const handleSubmit = useCallback(async (e?: React.FormEvent) => {
        if(e) e.preventDefault();
        if (!input.trim() || isLoading) return;

        // Check if user typed "new chat" to clear the conversation
        if (input.trim() === 'new chat') {
            setMessages([
                {
                    id: 'initial-message',
                    role: 'model',
                    text: "Welcome to the Learning Hub! What data science concept would you like to explore today? Ask me about anything from p-values to transformers.",
                }
            ]);
            setInput('');
            
            if (inputRef.current) {
                inputRef.current.style.height = '3rem';
            }
            
            sessionManager.startNewSession();
            return;
        }

        const userQueryText = input.trim();
        const summary = `Learning: ${userQueryText.length > 80 ? userQueryText.substring(0, 80) + '...' : userQueryText}`;
        
        // Save to history (async, don't wait)
        sessionManager.saveUserQuery(userQueryText, summary).catch(console.error);

        const newUserMessage: ChatMessage = { 
            id: Date.now().toString(), 
            role: 'user', 
            text: input.trim() 
        };
        
        const updatedMessages = [...messages, newUserMessage];
        setMessages(updatedMessages);
        setInput('');
        
        if (inputRef.current) {
            inputRef.current.style.height = '3rem';
        }
        
        setIsLoading(true);
        streamingMessageRef.current = '';

        const modelMessageId = (Date.now() + 1).toString();
        const loadingMessage: ChatMessage = { 
            id: modelMessageId, 
            role: 'model', 
            text: '', 
            isLoading: true 
        };
        
        setMessages(prev => [...prev, loadingMessage]);
        
        abortControllerRef.current = new AbortController();

        try {
            let isStreamActive = true;
            let lastUpdateTime = 0;
            const UPDATE_THROTTLE = 100;
            let totalChunksReceived = 0;
            
            await geminiService.streamChat(
                updatedMessages,
                (chunk) => {
                    if (!isStreamActive || abortControllerRef.current?.signal.aborted) {
                        return;
                    }
                    
                    const cleanChunk = chunk.replace(/[\x00-\x08\x0B\x0C\x0E-\x1F\x7F]/g, '');
                    streamingMessageRef.current += cleanChunk;
                    totalChunksReceived++;
                    
                    const now = Date.now();
                    if (now - lastUpdateTime >= UPDATE_THROTTLE) {
                        lastUpdateTime = now;
                        
                        setMessages(prevMessages => 
                            prevMessages.map(msg =>
                                msg.id === modelMessageId 
                                    ? { ...msg, text: streamingMessageRef.current, isLoading: true }
                                    : msg
                            )
                        );
                    }
                },
                LEARNING_PROMPT
            );
            
            isStreamActive = false;
            
            // Final update - ensure message is preserved
            const finalText = streamingMessageRef.current;
            if (finalText && !abortControllerRef.current?.signal.aborted) {
                // Check if the response seems incomplete (ends abruptly with certain patterns)
                const seemsIncomplete = /\\[a-zA-Z]*$|[{(]$|\$$/.test(finalText.trim());
                
                let displayText = finalText;
                if (seemsIncomplete && totalChunksReceived > 0) {
                    displayText += '\n\n*Note: The response may have been cut off. Please try asking again for a complete answer.*';
                }
                
                setMessages(prevMessages => 
                    prevMessages.map(msg =>
                        msg.id === modelMessageId 
                            ? { ...msg, text: displayText, isLoading: false }
                            : msg
                    )
                );
            } else if (!finalText && totalChunksReceived === 0) {
                // No content received at all
                setMessages(prevMessages => 
                    prevMessages.map(msg =>
                        msg.id === modelMessageId 
                            ? { 
                                ...msg, 
                                text: "I apologize, but I didn't receive a response. This might be due to a network issue or API limit. Please try again.", 
                                isLoading: false 
                              }
                            : msg
                    )
                );
            }
            
        } catch (error: any) {
            if (!abortControllerRef.current?.signal.aborted) {
                console.error("Streaming error:", error);
                setMessages(prevMessages => 
                    prevMessages.map(msg =>
                        msg.id === modelMessageId 
                            ? { 
                                ...msg, 
                                text: streamingMessageRef.current || "I apologize, but I encountered an error. Please try again.", 
                                isLoading: false 
                              }
                            : msg
                    )
                );
            }
        } finally {
            setIsLoading(false);
            abortControllerRef.current = null;
            streamingMessageRef.current = '';
            inputRef.current?.focus();
        }
    }, [input, isLoading, messages]);
    
    return (
        <div className="w-full h-full bg-glass-light dark:bg-glass-dark border border-border-light dark:border-border-dark rounded-2xl backdrop-blur-lg shadow-lg flex flex-col overflow-hidden">
            <header className="p-4 border-b border-border-light dark:border-border-dark flex-shrink-0">
                <h2 className="text-xl font-bold">Learning Hub</h2>
                <p className="text-sm text-gray-500 dark:text-gray-400">Deepen your data science knowledge</p>
            </header>

            <div className="flex-1 overflow-y-auto p-4 md:p-6 space-y-6" style={{ scrollbarWidth: 'none', msOverflowStyle: 'none' }}>
                <AnimatePresence>
                    {messages.map(msg => (
                        <MessageBubble key={msg.id} message={msg} />
                    ))}
                </AnimatePresence>
                <div ref={messagesEndRef} />
            </div>

            <footer className="p-4 border-t border-border-light dark:border-border-dark flex-shrink-0">
                <form onSubmit={handleSubmit} className="relative">
                    <textarea
                        ref={inputRef}
                        value={input}
                        onChange={handleInputChange}
                        placeholder="e.g., Explain the bias-variance tradeoff"
                        className="w-full min-h-[3rem] max-h-48 p-3 pr-20 bg-gray-200/50 dark:bg-brand-dark/50 border border-border-light dark:border-border-dark rounded-xl focus:ring-2 focus:ring-accent-blue focus:outline-none transition-all duration-300 resize-none"
                        disabled={isLoading}
                        onKeyDown={(e) => {
                            if (e.key === 'Enter' && !e.shiftKey) {
                                e.preventDefault();
                                handleSubmit();
                            }
                        }}
                    />
                    <div className="absolute right-3 bottom-3 flex items-center">
                        {isLoading ? (
                            <motion.button
                                type="button"
                                onClick={handleStop}
                                className="w-9 h-9 flex items-center justify-center bg-red-500 text-white rounded-full transition-all duration-300 hover:bg-red-600"
                                whileTap={{ scale: 0.9 }}
                            >
                                <StopIcon className="w-4 h-4" />
                            </motion.button>
                        ) : (
                            <motion.button
                                type="submit"
                                disabled={!input.trim() || isLoading}
                                className="w-9 h-9 flex items-center justify-center bg-gradient-to-br from-accent-blue to-accent-purple text-white rounded-full disabled:opacity-50 disabled:cursor-not-allowed transition-all duration-300 hover:shadow-glow-blue"
                                whileTap={{ scale: 0.9 }}
                            >
                                <PaperAirplaneIcon className="w-5 h-5" />
                            </motion.button>
                        )}
                    </div>
                </form>
            </footer>
        </div>
    );
};

const MessageBubble: React.FC<{ message: ChatMessage }> = ({ message }) => {
    const isModel = message.role === 'model';
    
    return (
        <motion.div
            layout={false}
            initial={{ opacity: 0, y: 20, scale: 0.95 }}
            animate={{ opacity: 1, y: 0, scale: 1 }}
            exit={{ opacity: 0, scale: 0.95 }}
            transition={{ duration: 0.3, ease: 'easeOut' }}
            className={`flex items-start gap-3 max-w-4xl w-full ${isModel ? 'justify-start' : 'ml-auto justify-end'}`}
        >
            {isModel && (
                 <div className="flex-shrink-0 w-8 h-8 rounded-full bg-gradient-to-br from-accent-purple to-pink-500 flex items-center justify-center text-white font-bold text-sm shadow-md">
                    <BookOpenIcon className="w-4 h-4" />
                </div>
            )}
            <div
                className={`px-4 py-3 rounded-2xl w-fit max-w-full ${
                    isModel
                        ? 'bg-gray-200/80 dark:bg-gray-700/50 rounded-tl-none'
                        : 'bg-accent-blue text-white rounded-br-none'
                }`}
                style={{ 
                    wordBreak: 'break-word',
                    overflowWrap: 'break-word',
                    minHeight: '3rem'
                }}
            >
                <FormattedMessageContent content={message.text} />
                {message.isLoading && (
                    <motion.div
                        initial={{ opacity: 0 }}
                        animate={{ opacity: 1 }}
                        className="flex items-center mt-2"
                    >
                        <div className="flex space-x-1">
                            <motion.div
                                animate={{
                                    scale: [1, 1.2, 1],
                                    opacity: [0.5, 1, 0.5],
                                }}
                                transition={{
                                    duration: 1.5,
                                    repeat: Infinity,
                                    delay: 0,
                                }}
                                className="w-2 h-2 bg-gray-500 dark:bg-gray-300 rounded-full"
                            />
                            <motion.div
                                animate={{
                                    scale: [1, 1.2, 1],
                                    opacity: [0.5, 1, 0.5],
                                }}
                                transition={{
                                    duration: 1.5,
                                    repeat: Infinity,
                                    delay: 0.2,
                                }}
                                className="w-2 h-2 bg-gray-500 dark:bg-gray-300 rounded-full"
                            />
                            <motion.div
                                animate={{
                                    scale: [1, 1.2, 1],
                                    opacity: [0.5, 1, 0.5],
                                }}
                                transition={{
                                    duration: 1.5,
                                    repeat: Infinity,
                                    delay: 0.4,
                                }}
                                className="w-2 h-2 bg-gray-500 dark:bg-gray-300 rounded-full"
                            />
                        </div>
                        <span className="ml-2 text-xs text-gray-500 dark:text-gray-400">Thinking...</span>
                    </motion.div>
                )}
            </div>
        </motion.div>
    );
};

export default LearningHubModule;
=======
>>>>>>> b72b9869
<|MERGE_RESOLUTION|>--- conflicted
+++ resolved
@@ -1,4 +1,3 @@
-<<<<<<< HEAD
 import React, { useState, useRef, useEffect, useCallback } from 'react';
 import { motion, AnimatePresence } from 'framer-motion';
 import { geminiService } from '../../services/geminiService';
@@ -445,6 +444,4 @@
     );
 };
 
-export default LearningHubModule;
-=======
->>>>>>> b72b9869
+export default LearningHubModule;